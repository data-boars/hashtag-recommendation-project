--- conflicted
+++ resolved
@@ -8,8 +8,7 @@
     def fit(self, x: pd.DataFrame, y: Optional[pd.DataFrame] = None, **fit_params) -> "Method":
         raise NotImplementedError
 
-<<<<<<< HEAD
-    def transform(self, x: List[str]) -> List[str]:
+    def transform(self, x: List[str], **transform_params) -> List[str]:
         raise NotImplementedError
 
     @classmethod
@@ -27,8 +26,4 @@
         data["hashtags"] = data["hashtags"].apply(
             lambda x: [elem for elem in x if elem["text"] in filtered_tags])
         data = data.drop(data[data["hashtags"].str.len() == 0].index)
-        return data
-=======
-    def transform(self, x: List[str], **transform_params) -> List[str]:
-        raise NotImplementedError
->>>>>>> 97d5c39b
+        return data