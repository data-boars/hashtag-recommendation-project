--- conflicted
+++ resolved
@@ -1,16 +1,11 @@
 import pickle as pkl
 
-from tweet_recommendations.other_methods.graph_summarization_for_hashtag_recommendation import GraphSummarizationEstimator
+from tweet_recommendations.other_methods.graph_summarization_for_hashtag_recommendation import GraphSummarizationMethod
 from tweet_recommendations.other_methods.lemmatizer import TaggerToygerLemmatizer
 
 lemmatizer = TaggerToygerLemmatizer("data/processed/lemmas.p")
-<<<<<<< HEAD
-the_graph = GraphSummarizationEstimator(max_iterations=100, minimal_random_walk_change_difference_value=1e-1,
-                                        verbose=True, damping_factor=0.8)
-=======
 the_graph = GraphSummarizationMethod(max_iterations=100, minimal_random_walk_change_difference_value=1e-4,
                                      verbose=True, damping_factor=0.8)
->>>>>>> cc539dfc
 
 with open("data/source_data/original_tweets.p", "rb") as f:
     original_tweets = pkl.load(f)
