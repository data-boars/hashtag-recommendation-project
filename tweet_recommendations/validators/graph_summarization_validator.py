--- conflicted
+++ resolved
@@ -4,22 +4,18 @@
 from tweet_recommendations.other_methods.lemmatizer import TaggerToygerLemmatizer
 
 lemmatizer = TaggerToygerLemmatizer("data/processed/lemmas.p")
-<<<<<<< HEAD
-the_graph = GraphSummarizationMethod(max_iterations=100, minimal_random_walk_change_difference_value=1e-4, verbose=True, damping_factor=0.8)
-=======
-the_graph = GraphSummarizationMethod(max_iterations=100, minimal_random_walk_change_difference_value=1e-4,
-                                     verbose=False, damping_factor=0.8)
->>>>>>> 97d5c39b
+the_graph = GraphSummarizationMethod(max_iterations=100, minimal_random_walk_change_difference_value=1e-4, verbose=True,
+                                     damping_factor=0.8)
 
 with open("data/source_data/original_tweets.p", "rb") as f:
     original_tweets = pkl.load(f)
 
 tweets_with_lemmas = lemmatizer.fit_transform(original_tweets, verbose=True)
 the_graph.fit(tweets_with_lemmas, minimal_hashtag_occurence=3)
-print(the_graph.transform(["Wiozę szwagra na wybory"])[0][:10])
-print(the_graph.transform(["Co by tu dzisiaj zrobić ..."])[0][:10])
-print(the_graph.transform([
+print(the_graph.transform(("Wiozę szwagra na wybory",))[0][:10])
+print(the_graph.transform(("Co by tu dzisiaj zrobić ...",))[0][:10])
+print(the_graph.transform((
     "Co by tu dzisiaj zrobić ...",
     "Wiozę szwagra na wybory",
     "Co by tu dzisiaj zrobić ...",
-], query=["StrajkLOT", "Jesień", "Starogard"])[:, :10])+), query=["StrajkLOT", "Jesień", "Starogard"])[:, :10])