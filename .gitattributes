--- conflicted
+++ resolved
@@ -1,9 +1,4 @@
-<<<<<<< HEAD
 data/** filter=lfs diff=lfs merge=lfs -text
 data/*/** filter=lfs diff=lfs merge=lfs -text
-=======
-data/processed/tagged.zip filter=lfs diff=lfs merge=lfs -text
-data/processed/processed.pkl filter=lfs diff=lfs merge=lfs -text
 *.psd filter=lfs diff=lfs merge=lfs -text
-*.pkl filter=lfs diff=lfs merge=lfs -text
->>>>>>> b2cedd68
+*.pkl filter=lfs diff=lfs merge=lfs -text